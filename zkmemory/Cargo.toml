--- conflicted
+++ resolved
@@ -27,12 +27,7 @@
 ethnum = { workspace = true }
 hex = { workspace = true }
 rbtree = { workspace = true }
-<<<<<<< HEAD
-itertools = "0.12.1"
-abomonation = "0.7.3"
-=======
 itertools = "0.13.0"
->>>>>>> 74a1d44b
 nova-snark = { workspace = true }
 bellpepper-core = { workspace = true }
 poseidon = { path = "../poseidon" }
